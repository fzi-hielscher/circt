--- conflicted
+++ resolved
@@ -12,12 +12,8 @@
 
 #include "circt/Dialect/Sim/SimOps.h"
 #include "circt/Dialect/HW/ModuleImplementation.h"
-<<<<<<< HEAD
 #include "circt/Dialect/SV/SVOps.h"
-
 #include "mlir/Dialect/Func/IR/FuncOps.h"
-=======
->>>>>>> dd93f06a
 #include "mlir/IR/PatternMatch.h"
 #include "mlir/Interfaces/FunctionImplementation.h"
 
@@ -283,7 +279,6 @@
   return success();
 }
 
-<<<<<<< HEAD
 LogicalResult PrintFormattedOp::canonicalize(PrintFormattedOp op,
                                              PatternRewriter &rewriter) {
   // Remove ops with constant false condition.
@@ -316,8 +311,6 @@
   return failure();
 }
 
-=======
->>>>>>> dd93f06a
 //===----------------------------------------------------------------------===//
 // TableGen generated logic.
 //===----------------------------------------------------------------------===//
